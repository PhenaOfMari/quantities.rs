[package]
name = "quantities"
version = "0.11.3"
edition = "2021"
authors = ["Michael Amrhein <michael@adrhinum.de>"]
description = "Unit-safe computations with quantities."
readme = "README.md"
homepage = "https://github.com/mamrhein/quantities.rs"
repository = "https://github.com/mamrhein/quantities.rs"
documentation = "https://docs.rs/quantities/"
license-file = "LICENSE.TXT"
keywords = ["quantity", "unit", "unit-safe", "measure", "arithmetics"]
categories = ["data-structures", "mathematics"]

[dependencies]
qty-macros = { version = "0.11.0", path = "qty-macros" }
<<<<<<< HEAD
fpdec = { version = "0.7.0", features = ["serde-as-str"], optional = true }
serde = { version = "1", features = ["derive"], optional = true }
=======
fpdec = { version = "0.7", optional = true }
>>>>>>> a39720f2

[dev-dependencies]
trybuild = "1"

[features]
default = ["std"]
std = []
serde = ["dep:serde", "fpdec/serde-as-str"]
mass = []
length = []
duration = []
area = ["length"]
volume = ["area"]
speed = ["length", "duration"]
acceleration = ["speed", "duration"]
force = ["mass", "acceleration"]
energy = ["force", "length"]
power = ["energy", "duration"]
frequency = ["duration"]
datavolume = []
datathroughput = ["datavolume", "duration"]
temperature = []
# used for rustdoc only
doc = ["mass", "length", "duration", "area", "volume", "speed",
    "acceleration", "force", "energy", "power", "frequency", "datavolume",
    "datathroughput", "temperature"]

[workspace]
members = [".", "qty-macros", "astronimical_quantities"]

[package.metadata.docs.rs]
features = ["doc"]<|MERGE_RESOLUTION|>--- conflicted
+++ resolved
@@ -14,12 +14,8 @@
 
 [dependencies]
 qty-macros = { version = "0.11.0", path = "qty-macros" }
-<<<<<<< HEAD
-fpdec = { version = "0.7.0", features = ["serde-as-str"], optional = true }
+fpdec = { version = "0.7", optional = true }
 serde = { version = "1", features = ["derive"], optional = true }
-=======
-fpdec = { version = "0.7", optional = true }
->>>>>>> a39720f2
 
 [dev-dependencies]
 trybuild = "1"
@@ -43,9 +39,22 @@
 datathroughput = ["datavolume", "duration"]
 temperature = []
 # used for rustdoc only
-doc = ["mass", "length", "duration", "area", "volume", "speed",
-    "acceleration", "force", "energy", "power", "frequency", "datavolume",
-    "datathroughput", "temperature"]
+doc = [
+  "mass",
+  "length",
+  "duration",
+  "area",
+  "volume",
+  "speed",
+  "acceleration",
+  "force",
+  "energy",
+  "power",
+  "frequency",
+  "datavolume",
+  "datathroughput",
+  "temperature",
+]
 
 [workspace]
 members = [".", "qty-macros", "astronimical_quantities"]
